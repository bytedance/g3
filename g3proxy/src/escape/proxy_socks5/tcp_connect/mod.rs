/*
 * SPDX-License-Identifier: Apache-2.0
 * Copyright 2023-2025 ByteDance and/or its affiliates.
 */

use std::net::{IpAddr, SocketAddr};

use tokio::net::{TcpSocket, TcpStream};
use tokio::task::JoinSet;
use tokio::time::Instant;

use g3_io_ext::LimitedStream;
use g3_socket::BindAddr;
use g3_types::net::ConnectError;

use super::ProxySocks5Escaper;
use crate::log::escape::tcp_connect::EscapeLogForTcpConnect;
use crate::module::tcp_connect::{TcpConnectError, TcpConnectTaskConf, TcpConnectTaskNotes};
use crate::resolve::HappyEyeballsResolveJob;
use crate::serve::ServerTaskNotes;

impl ProxySocks5Escaper {
    fn prepare_connect_socket(
        &self,
        peer_ip: IpAddr,
    ) -> Result<(TcpSocket, BindAddr), TcpConnectError> {
        let bind_ip = match peer_ip {
            IpAddr::V4(_) => {
                if self.config.no_ipv4 {
                    return Err(TcpConnectError::ForbiddenAddressFamily);
                }
                self.config.bind_v4.map(IpAddr::V4)
            }
            IpAddr::V6(_) => {
                if self.config.no_ipv6 {
                    return Err(TcpConnectError::ForbiddenAddressFamily);
                }
                self.config.bind_v6.map(IpAddr::V6)
            }
        };

        #[cfg(any(
            target_os = "linux",
            target_os = "android",
            target_os = "macos",
            target_os = "illumos",
            target_os = "solaris"
        ))]
        let bind = bind_ip.map(BindAddr::Ip).unwrap_or_else(|| {
            self.config
                .bind_interface
                .map(BindAddr::Interface)
                .unwrap_or_default()
        });
        #[cfg(not(any(
            target_os = "linux",
            target_os = "android",
            target_os = "macos",
            target_os = "illumos",
            target_os = "solaris"
        )))]
        let bind = bind_ip.map(BindAddr::Ip).unwrap_or_default();
        let sock = g3_socket::tcp::new_socket_to(
            peer_ip,
            &bind,
            &self.config.tcp_keepalive,
            &self.config.tcp_misc_opts,
            true,
        )
        .map_err(TcpConnectError::SetupSocketFailed)?;
        Ok((sock, bind))
}

    async fn fixed_try_connect(
        &self,
        peer: SocketAddr,
        task_conf: &TcpConnectTaskConf<'_>,
        tcp_notes: &mut TcpConnectTaskNotes,
        task_notes: &ServerTaskNotes,
    ) -> Result<TcpStream, TcpConnectError> {
        let (sock, bind) = self.prepare_connect_socket(peer.ip())?;
        tcp_notes.next = Some(peer);
        tcp_notes.bind = bind;

        let instant_now = Instant::now();

        self.stats.tcp.connect.add_attempted();
        tcp_notes.tries = 1;
        match tokio::time::timeout(
            self.config.general.tcp_connect.each_timeout(),
            sock.connect(peer),
        )
        .await
        {
            Ok(Ok(ups_stream)) => {
                self.stats.tcp.connect.add_success();
                tcp_notes.duration = instant_now.elapsed();

                let local_addr = ups_stream
                    .local_addr()
                    .map_err(TcpConnectError::SetupSocketFailed)?;
                self.stats.tcp.connect.add_established();
                tcp_notes.local = Some(local_addr);
                // the chained outgoing addr is not detected at here
                Ok(ups_stream)
            }
            Ok(Err(e)) => {
                self.stats.tcp.connect.add_error();
                tcp_notes.duration = instant_now.elapsed();

                let e = TcpConnectError::ConnectFailed(ConnectError::from(e));
                if let Some(logger) = &self.escape_logger {
                    EscapeLogForTcpConnect {
                        upstream: task_conf.upstream,
                        tcp_notes,
                        task_id: &task_notes.id,
                    }
                    .log(logger, &e);
                }
                Err(e)
            }
            Err(_) => {
                self.stats.tcp.connect.add_timeout();
                tcp_notes.duration = instant_now.elapsed();

                let e = TcpConnectError::TimeoutByRule;
                if let Some(logger) = &self.escape_logger {
                    EscapeLogForTcpConnect {
                        upstream: task_conf.upstream,
                        tcp_notes,
                        task_id: &task_notes.id,
                    }
                    .log(logger, &e);
                }
                Err(e)
            }
        }
    }

    fn merge_ip_list(&self, tried: usize, ips: &mut Vec<IpAddr>, new: Vec<IpAddr>) {
        self.config.happy_eyeballs.merge_list(tried, ips, new);
    }

    async fn happy_try_connect(
        &self,
        mut resolver_job: HappyEyeballsResolveJob,
        peer_port: u16,
        task_conf: &TcpConnectTaskConf<'_>,
        tcp_notes: &mut TcpConnectTaskNotes,
        task_notes: &ServerTaskNotes,
    ) -> Result<TcpStream, TcpConnectError> {
        let max_tries_each_family = self.config.general.tcp_connect.max_tries();
        let mut ips = resolver_job
            .get_r1_or_first(
                self.config.happy_eyeballs.resolution_delay(),
                max_tries_each_family,
            )
            .await?;

        let mut c_set = JoinSet::new();

        let mut connect_interval =
            tokio::time::interval(self.config.happy_eyeballs.connection_attempt_delay());
        // connect_interval.tick().await; will take 1ms
        // let's use local vars to skip the first tick()
        let mut skip_first_tick = true;

        let mut spawn_new_connection = true;
        let mut running_connection = 0;
        let mut resolver_r2_done = false;
        let each_timeout = self.config.general.tcp_connect.each_timeout();

        tcp_notes.tries = 0;
        let instant_now = Instant::now();
        let mut returned_err = TcpConnectError::NoAddressConnected;

        loop {
            if spawn_new_connection && let Some(ip) = ips.pop() {
                let (sock, bind) = self.prepare_connect_socket(ip)?;
                let peer = SocketAddr::new(ip, peer_port);
                running_connection += 1;
                spawn_new_connection = false;
                tcp_notes.tries += 1;
                let stats = self.stats.clone();
                c_set.spawn(async move {
                    stats.tcp.connect.add_attempted();
                    match tokio::time::timeout(each_timeout, sock.connect(peer)).await {
                        Ok(Ok(stream)) => {
                            stats.tcp.connect.add_success();
                            (Ok(stream), peer, bind)
                        }
                        Ok(Err(e)) => {
                            stats.tcp.connect.add_error();
                            (
                                Err(TcpConnectError::ConnectFailed(ConnectError::from(e))),
                                peer,
                                bind,
                            )
                        }
                        Err(_) => {
                            stats.tcp.connect.add_timeout();
                            (Err(TcpConnectError::TimeoutByRule), peer, bind)
                        }
                    }
                });
                connect_interval.reset();
            }

            if running_connection > 0 {
                tokio::select! {
                    biased;

                    r = c_set.join_next() => {
                        tcp_notes.duration = instant_now.elapsed();
                        match r {
                            Some(Ok(r)) => {
                                running_connection -= 1;
                                let peer_addr = r.1;
                                tcp_notes.next = Some(peer_addr);
                                tcp_notes.bind = r.2;
                                match r.0 {
                                    Ok(ups_stream) => {
                                        let local_addr = ups_stream
                                            .local_addr()
                                            .map_err(TcpConnectError::SetupSocketFailed)?;
                                        self.stats.tcp.connect.add_established();
                                        tcp_notes.local = Some(local_addr);
                                        // the chained outgoing addr is not detected at here
                                        return Ok(ups_stream);
                                    }
                                    Err(e) => {
                                        if let Some(logger) = &self.escape_logger {
                                            EscapeLogForTcpConnect {
                                                upstream: task_conf.upstream,
                                                tcp_notes,
                                                task_id: &task_notes.id,
                                            }
                                            .log(logger, &e);
                                        }
                                        // TODO tell resolver to remove addr
                                        returned_err = e;
                                        spawn_new_connection = true;
                                    }
                                }
                            }
                            Some(Err(r)) => {
                                running_connection -= 1;
                                if r.is_panic() {
                                    return Err(TcpConnectError::InternalServerError("connect task panic"));
                                }
                                spawn_new_connection = true;
                            }
                            None => unreachable!(),
                        }
                    }
                    _ = connect_interval.tick() => {
                        if skip_first_tick {
                            skip_first_tick = false;
                        } else {
                            spawn_new_connection = true;
                        }
                    }
                    r = resolver_job.get_r2_or_never(max_tries_each_family) => {
                        resolver_r2_done = true;
                        if let Ok(ips2) = r {
                            self.merge_ip_list(tcp_notes.tries, &mut ips, ips2);
                        }
                    }
                }
            } else if resolver_r2_done {
                tcp_notes.duration = instant_now.elapsed();
                return Err(returned_err);
            } else {
                match tokio::time::timeout(
                    self.config.happy_eyeballs.second_resolution_timeout(),
                    resolver_job.get_r2_or_never(max_tries_each_family),
                )
                .await
                {
                    Ok(Ok(ips2)) => {
                        resolver_r2_done = true;
                        self.merge_ip_list(tcp_notes.tries, &mut ips, ips2);
                        spawn_new_connection = true;
                    }
                    Ok(Err(_e)) => {
                        tcp_notes.duration = instant_now.elapsed();
                        return Err(returned_err);
                    }
                    Err(_) => {
                        tcp_notes.duration = instant_now.elapsed();
                        return Err(TcpConnectError::TimeoutByRule);
                    }
                }
            }
        }
    }

    async fn connect_via_peer(
        &self,
        task_conf: &TcpConnectTaskConf<'_>,
        tcp_notes: &mut TcpConnectTaskNotes,
        task_notes: &ServerTaskNotes,
    ) -> Result<TcpStream, TcpConnectError> {
        let peer_proxy = task_notes
            .override_next_proxy()
            .unwrap_or_else(|| self.get_next_proxy(task_notes, task_conf.upstream.host()));
        match peer_proxy.host() {
            g3_types::net::Host::Ip(ip) => {
<<<<<<< HEAD
                // If there are multiple static proxy IPs configured, try sticky selection
                if let Some(decision) = task_notes.sticky()
                    && decision.enabled()
                    && !decision.rotate
                    && self.static_proxy_ip_ports.len() >= 2
                {
                    let ips: Vec<IpAddr> =
                        self.static_proxy_ip_ports.iter().map(|(ip, _)| *ip).collect();
                    if let Some((pick, key, _hit)) =
                        crate::sticky::choose_sticky_ip(decision, task_conf.upstream, &ips).await
                    {
                        let port = self
                            .static_proxy_ip_ports
                            .iter()
                            .find_map(|(ipx, p)| if *ipx == pick { Some(*p) } else { None })
                            .unwrap_or(peer_proxy.port());
                        let peer = SocketAddr::new(pick, port);
                        if let Ok(stream) =
                            self.fixed_try_connect(peer, task_conf, tcp_notes, task_notes).await
                        {
                            tcp_notes.sticky_enabled = true;
                            let ttl = decision.effective_ttl();
                            let now = chrono::Utc::now();
                            tcp_notes.sticky_expires_at =
                                Some(crate::sticky::compute_expiry(now, ttl));
                            crate::sticky::redis_set_ip(&key, pick, ttl).await;
                            return Ok(stream);
=======
                // Sticky over static IP list: choose and persist
                if let Some(decision) = task_notes.sticky()
                    && decision.enabled()
                    && !decision.rotate
                {
                    if self.static_proxy_ip_ports.len() >= 2 {
                        let ips: Vec<IpAddr> =
                            self.static_proxy_ip_ports.iter().map(|(ip, _)| *ip).collect();
                        if let Some((pick, key, _hit)) =
                            crate::sticky::choose_sticky_ip(decision, task_conf.upstream, &ips)
                                .await
                        {
                            let port = self
                                .static_proxy_ip_ports
                                .iter()
                                .find_map(|(ipx, p)| if *ipx == pick { Some(*p) } else { None })
                                .unwrap_or(peer_proxy.port());
                            let peer = SocketAddr::new(pick, port);
                            match self
                                .fixed_try_connect(peer, task_conf, tcp_notes, task_notes)
                                .await
                            {
                                Ok(stream) => {
                                    tcp_notes.sticky_enabled = true;
                                    let ttl = decision.effective_ttl();
                                    let now = chrono::Utc::now();
                                    tcp_notes.sticky_expires_at =
                                        Some(crate::sticky::compute_expiry(now, ttl));
                                    crate::sticky::redis_set_ip(&key, pick, ttl).await;
                                    return Ok(stream);
                                }
                                Err(_) => {
                                    // fallback to regular connect
                                }
                            }
>>>>>>> c3aefd31
                        }
                    }
                }

                self
                    .fixed_try_connect(
                        SocketAddr::new(*ip, peer_proxy.port()),
                        task_conf,
                        tcp_notes,
                        task_notes,
                    )
                    .await
            }
            g3_types::net::Host::Domain(domain) => {
                // Try sticky selection if requested
                if let Some(decision) = task_notes.sticky()
                    && decision.enabled()
                    && !decision.rotate
                {
                    let mut resolver_job = self.resolve_happy(domain.clone())?;
                    // Use all resolved IPs for HRW selection to avoid bias
                    let ips = resolver_job
                        .get_r1_or_first(
                            self.config.happy_eyeballs.resolution_delay(),
                            usize::MAX,
                        )
                        .await?;
                    if let Some((pick, key, _cache_hit)) =
                        crate::sticky::choose_sticky_ip(decision, task_conf.upstream, &ips).await
                    {
                        let peer = SocketAddr::new(pick, peer_proxy.port());
<<<<<<< HEAD
                        if let Ok(stream) =
                            self.fixed_try_connect(peer, task_conf, tcp_notes, task_notes).await
                        {
                            tcp_notes.sticky_enabled = true;
                            let ttl = decision.effective_ttl();
                            let now = chrono::Utc::now();
                            tcp_notes.sticky_expires_at =
                                Some(crate::sticky::compute_expiry(now, ttl));
                            crate::sticky::redis_set_ip(&key, pick, ttl).await;
                            return Ok(stream);
=======
                        match self
                            .fixed_try_connect(peer, task_conf, tcp_notes, task_notes)
                            .await
                        {
                            Ok(stream) => {
                                tcp_notes.sticky_enabled = true;
                                let ttl = decision.effective_ttl();
                                let now = chrono::Utc::now();
                                tcp_notes.sticky_expires_at =
                                    Some(crate::sticky::compute_expiry(now, ttl));
                                crate::sticky::redis_set_ip(&key, pick, ttl).await;
                                return Ok(stream);
                            }
                            Err(_) => {
                                // fallback to regular connect
                            }
>>>>>>> c3aefd31
                        }
                    }
                    // rebuild to proceed normal path
                    let resolver_job = self.resolve_happy(domain.clone())?;
                    return self
                        .happy_try_connect(
                            resolver_job,
                            peer_proxy.port(),
                            task_conf,
                            tcp_notes,
                            task_notes,
                        )
                        .await;
                }
<<<<<<< HEAD

=======
>>>>>>> c3aefd31
                let resolver_job = self.resolve_happy(domain.clone())?;
                self.happy_try_connect(
                    resolver_job,
                    peer_proxy.port(),
                    task_conf,
                    tcp_notes,
                    task_notes,
                )
                .await
            }
        }
    }

    pub(super) async fn tcp_new_connection(
        &self,
        task_conf: &TcpConnectTaskConf<'_>,
        tcp_notes: &mut TcpConnectTaskNotes,
        task_notes: &ServerTaskNotes,
    ) -> Result<LimitedStream<TcpStream>, TcpConnectError> {
        let stream = self
            .connect_via_peer(task_conf, tcp_notes, task_notes)
            .await?;

        let limit_config = &self.config.general.tcp_sock_speed_limit;
        let stream = LimitedStream::local_limited(
            stream,
            limit_config.shift_millis,
            limit_config.max_south,
            limit_config.max_north,
            self.stats.clone(),
        );

        Ok(stream)
    }
}

#[cfg(test)]
mod tests {
    use crate::sticky::{parse_username_and_decision, build_sticky_key};
    use std::net::IpAddr;

    #[test]
    fn sticky_key_contains_target() {
        let ups: g3_types::net::UpstreamAddr = "example.com:443".parse().unwrap();
        let (_base, d) = parse_username_and_decision("u+session_id=s1");
        let k = build_sticky_key(&d, &ups);
        assert!(k.contains("example.com:443"));
        assert!(k.contains("|u"));
        assert!(k.contains("session_id=s1"));
    }

    #[tokio::test(flavor = "current_thread")]
    async fn sticky_pick_from_list() {
        let ups: g3_types::net::UpstreamAddr = "example.org:1080".parse().unwrap();
        let (_base, d) = parse_username_and_decision("u+sticky=30s");
        let ips: Vec<IpAddr> = vec![
            "192.0.2.10".parse().unwrap(),
            "192.0.2.11".parse().unwrap(),
        ];
        let r = crate::sticky::choose_sticky_ip(&d, &ups, &ips).await;
        assert!(r.is_some());
        let (pick, _key, _hit) = r.unwrap();
        assert!(ips.contains(&pick));
    }
}<|MERGE_RESOLUTION|>--- conflicted
+++ resolved
@@ -306,35 +306,6 @@
             .unwrap_or_else(|| self.get_next_proxy(task_notes, task_conf.upstream.host()));
         match peer_proxy.host() {
             g3_types::net::Host::Ip(ip) => {
-<<<<<<< HEAD
-                // If there are multiple static proxy IPs configured, try sticky selection
-                if let Some(decision) = task_notes.sticky()
-                    && decision.enabled()
-                    && !decision.rotate
-                    && self.static_proxy_ip_ports.len() >= 2
-                {
-                    let ips: Vec<IpAddr> =
-                        self.static_proxy_ip_ports.iter().map(|(ip, _)| *ip).collect();
-                    if let Some((pick, key, _hit)) =
-                        crate::sticky::choose_sticky_ip(decision, task_conf.upstream, &ips).await
-                    {
-                        let port = self
-                            .static_proxy_ip_ports
-                            .iter()
-                            .find_map(|(ipx, p)| if *ipx == pick { Some(*p) } else { None })
-                            .unwrap_or(peer_proxy.port());
-                        let peer = SocketAddr::new(pick, port);
-                        if let Ok(stream) =
-                            self.fixed_try_connect(peer, task_conf, tcp_notes, task_notes).await
-                        {
-                            tcp_notes.sticky_enabled = true;
-                            let ttl = decision.effective_ttl();
-                            let now = chrono::Utc::now();
-                            tcp_notes.sticky_expires_at =
-                                Some(crate::sticky::compute_expiry(now, ttl));
-                            crate::sticky::redis_set_ip(&key, pick, ttl).await;
-                            return Ok(stream);
-=======
                 // Sticky over static IP list: choose and persist
                 if let Some(decision) = task_notes.sticky()
                     && decision.enabled()
@@ -370,7 +341,6 @@
                                     // fallback to regular connect
                                 }
                             }
->>>>>>> c3aefd31
                         }
                     }
                 }
@@ -402,18 +372,6 @@
                         crate::sticky::choose_sticky_ip(decision, task_conf.upstream, &ips).await
                     {
                         let peer = SocketAddr::new(pick, peer_proxy.port());
-<<<<<<< HEAD
-                        if let Ok(stream) =
-                            self.fixed_try_connect(peer, task_conf, tcp_notes, task_notes).await
-                        {
-                            tcp_notes.sticky_enabled = true;
-                            let ttl = decision.effective_ttl();
-                            let now = chrono::Utc::now();
-                            tcp_notes.sticky_expires_at =
-                                Some(crate::sticky::compute_expiry(now, ttl));
-                            crate::sticky::redis_set_ip(&key, pick, ttl).await;
-                            return Ok(stream);
-=======
                         match self
                             .fixed_try_connect(peer, task_conf, tcp_notes, task_notes)
                             .await
@@ -430,7 +388,6 @@
                             Err(_) => {
                                 // fallback to regular connect
                             }
->>>>>>> c3aefd31
                         }
                     }
                     // rebuild to proceed normal path
@@ -445,10 +402,10 @@
                         )
                         .await;
                 }
-<<<<<<< HEAD
-
-=======
->>>>>>> c3aefd31
+
+
+
+
                 let resolver_job = self.resolve_happy(domain.clone())?;
                 self.happy_try_connect(
                     resolver_job,
