--- conflicted
+++ resolved
@@ -99,13 +99,8 @@
 slog = "2"
 cadence = { package = "cadence-with-flush", version = "0.29" }
 #
-<<<<<<< HEAD
-clap = "4.2"
+clap = "4.3"
 clap_complete = "4.3"
-=======
-clap = "4.3"
-clap_complete = "4.2"
->>>>>>> ed6af8de
 #
 tokio = "1.28"
 tokio-util = "0.7"
